use crate::streaming::batching::iterator::IntoMessagesIterator;
use crate::streaming::batching::message_batch::RetainedMessageBatch;
use crate::streaming::iggy_storage::SegmentStorage;
use crate::streaming::models::messages::RetainedMessage;
use crate::streaming::persistence::persister::Persister;
use crate::streaming::segments::index::{Index, IndexRange};
use crate::streaming::segments::segment::Segment;
<<<<<<< HEAD
use crate::streaming::sizeable::Sizeable;
=======
use crate::streaming::storage::SegmentStorage;
>>>>>>> fe2cada0
use crate::streaming::utils::file;
use crate::streaming::utils::head_tail_buf::HeadTailBuffer;
use anyhow::Context;
use async_trait::async_trait;
use bytes::{BufMut, BytesMut};
use iggy::error::IggyError;
use iggy::utils::byte_size::IggyByteSize;
use iggy::utils::checksum;
use iggy::utils::sizeable::Sizeable;
use std::io::SeekFrom;
use std::path::Path;
use std::sync::atomic::Ordering;
use std::sync::Arc;
use tokio::io::{AsyncReadExt, AsyncSeekExt, BufReader};
use tracing::{error, info, trace, warn};

const EMPTY_INDEXES: Vec<Index> = vec![];
pub const INDEX_SIZE: u32 = 16; // offset: 4 bytes, position: 4 bytes, timestamp: 8 bytes
const BUF_READER_CAPACITY_BYTES: usize = 512 * 1000;

#[derive(Debug)]
pub struct FileSegmentStorage {
    persister: Arc<dyn Persister>,
    fsync_persister: Arc<dyn Persister>,
}

impl FileSegmentStorage {
    pub fn new(persister: Arc<dyn Persister>, fsync_persister: Arc<dyn Persister>) -> Self {
        Self {
            persister,
            fsync_persister,
        }
    }
}

unsafe impl Send for FileSegmentStorage {}
unsafe impl Sync for FileSegmentStorage {}

#[async_trait]
impl SegmentStorage for FileSegmentStorage {
    async fn load(&self, segment: &mut Segment) -> Result<(), IggyError> {
        info!(
            "Loading segment from disk for start offset: {} and partition with ID: {} for topic with ID: {} and stream with ID: {} ...",
            segment.start_offset, segment.partition_id, segment.topic_id, segment.stream_id
        );
        let log_file = file::open(&segment.log_path).await?;
        let file_size = log_file.metadata().await.unwrap().len() as u64;
        segment.size_bytes = IggyByteSize::from(file_size);
        segment.last_index_position = file_size as _;

        if segment.config.segment.cache_indexes {
            segment.indexes = Some(segment.storage.segment.load_all_indexes(segment).await?);
            let last_index_offset = if segment.indexes.as_ref().unwrap().is_empty() {
                0_u64
            } else {
                segment.indexes.as_ref().unwrap().last().unwrap().offset as u64
            };

            segment.current_offset = segment.start_offset + last_index_offset;
            info!(
                "Loaded {} indexes for segment with start offset: {} and partition with ID: {} for topic with ID: {} and stream with ID: {}.",
                segment.indexes.as_ref().unwrap().len(),
                segment.start_offset,
                segment.partition_id,
                segment.topic_id,
                segment.stream_id
            );
        }

        if segment.is_full().await {
            segment.is_closed = true;
        }

        let messages_count = segment.get_messages_count();

        info!(
            "Loaded segment with log file of size {} ({messages_count} messages) for start offset {}, current offset: {}, and partition with ID: {} for topic with ID: {} and stream with ID: {}.",
            IggyByteSize::from(file_size), segment.start_offset, segment.current_offset, segment.partition_id, segment.topic_id, segment.stream_id
        );

        segment
            .size_of_parent_stream
            .fetch_add(file_size, Ordering::SeqCst);
        segment
            .size_of_parent_topic
            .fetch_add(file_size, Ordering::SeqCst);
        segment
            .size_of_parent_partition
            .fetch_add(file_size, Ordering::SeqCst);
        segment
            .messages_count_of_parent_stream
            .fetch_add(messages_count, Ordering::SeqCst);
        segment
            .messages_count_of_parent_topic
            .fetch_add(messages_count, Ordering::SeqCst);
        segment
            .messages_count_of_parent_partition
            .fetch_add(messages_count, Ordering::SeqCst);

        Ok(())
    }

    async fn save(&self, segment: &Segment) -> Result<(), IggyError> {
        info!("Saving segment with start offset: {} for partition with ID: {} for topic with ID: {} and stream with ID: {}",
            segment.start_offset, segment.partition_id, segment.topic_id, segment.stream_id);
        if !Path::new(&segment.log_path).exists()
            && self
                .persister
                .overwrite(&segment.log_path, &[])
                .await
                .is_err()
        {
            return Err(IggyError::CannotCreateSegmentLogFile(
                segment.log_path.clone(),
            ));
        }

        if !Path::new(&segment.index_path).exists()
            && self
                .persister
                .overwrite(&segment.index_path, &[])
                .await
                .is_err()
        {
            return Err(IggyError::CannotCreateSegmentIndexFile(
                segment.index_path.clone(),
            ));
        }

        info!("Saved segment log file with start offset: {} for partition with ID: {} for topic with ID: {} and stream with ID: {}",
            segment.start_offset, segment.partition_id, segment.topic_id, segment.stream_id);

        Ok(())
    }

    async fn delete(&self, segment: &Segment) -> Result<(), IggyError> {
        let segment_size = segment.size_bytes;
        let segment_count_of_messages = segment.get_messages_count();
        info!(
            "Deleting segment of size {segment_size} with start offset: {} for partition with ID: {} for stream with ID: {} and topic with ID: {}...",
            segment.start_offset, segment.partition_id, segment.stream_id, segment.topic_id,
        );
        self.persister.delete(&segment.log_path).await?;
        self.persister.delete(&segment.index_path).await?;
        let segment_size_bytes = segment.size_bytes.as_bytes_u64();
        segment
            .size_of_parent_stream
            .fetch_sub(segment_size_bytes, Ordering::SeqCst);
        segment
            .size_of_parent_topic
            .fetch_sub(segment_size_bytes, Ordering::SeqCst);
        segment
            .size_of_parent_partition
            .fetch_sub(segment_size_bytes, Ordering::SeqCst);
        segment
            .messages_count_of_parent_stream
            .fetch_sub(segment_count_of_messages, Ordering::SeqCst);
        segment
            .messages_count_of_parent_topic
            .fetch_sub(segment_count_of_messages, Ordering::SeqCst);
        segment
            .messages_count_of_parent_partition
            .fetch_sub(segment_count_of_messages, Ordering::SeqCst);
        info!(
            "Deleted segment of size {segment_size} with start offset: {} for partition with ID: {} for stream with ID: {} and topic with ID: {}.",
            segment.start_offset, segment.partition_id, segment.stream_id, segment.topic_id,
        );
        Ok(())
    }

    async fn load_message_batches(
        &self,
        segment: &Segment,
        index_range: &IndexRange,
    ) -> Result<Vec<RetainedMessageBatch>, IggyError> {
        let mut batches = Vec::new();
        load_batches_by_range(segment, index_range, |batch| {
            batches.push(batch);
            Ok(())
        })
        .await?;
        trace!("Loaded {} message batches from disk.", batches.len());
        Ok(batches)
    }

    async fn load_newest_batches_by_size(
        &self,
        segment: &Segment,
        size_bytes: u64,
    ) -> Result<Vec<RetainedMessageBatch>, IggyError> {
        let mut batches = Vec::new();
        let mut total_size_bytes = IggyByteSize::default();
        load_messages_by_size(segment, size_bytes, |batch| {
            total_size_bytes += batch.get_size_bytes();
            batches.push(batch);
            Ok(())
        })
        .await?;
        let messages_count = batches.len();
        trace!(
            "Loaded {} newest messages batches of total size {} from disk.",
            messages_count,
            total_size_bytes.as_human_string(),
        );
        Ok(batches)
    }

    async fn save_batches(
        &self,
        segment: &Segment,
        batch: RetainedMessageBatch,
<<<<<<< HEAD
        fsync: bool,
    ) -> Result<u32, IggyError> {
=======
    ) -> Result<IggyByteSize, IggyError> {
>>>>>>> fe2cada0
        let batch_size = batch.get_size_bytes();
        let mut bytes = BytesMut::with_capacity(batch_size.as_bytes_usize());
        batch.extend(&mut bytes);

        let persister = if fsync {
            &self.fsync_persister
        } else {
            &self.persister
        };

        if let Err(err) = persister
            .append(&segment.log_path, &bytes)
            .await
            .with_context(|| format!("Failed to save messages to segment: {}", segment.log_path))
        {
            return Err(IggyError::CannotSaveMessagesToSegment(err));
        }

        Ok(batch_size)
    }

    async fn load_message_ids(&self, segment: &Segment) -> Result<Vec<u128>, IggyError> {
        let mut message_ids = Vec::new();
        load_batches_by_range(segment, &IndexRange::max_range(), |batch| {
            message_ids.extend(
                batch
                    .into_messages_iter()
                    .map(|msg: RetainedMessage| msg.id),
            );
            Ok(())
        })
        .await?;
        trace!("Loaded {} message IDs from disk.", message_ids.len());
        Ok(message_ids)
    }

    async fn load_checksums(&self, segment: &Segment) -> Result<(), IggyError> {
        load_batches_by_range(segment, &IndexRange::max_range(), |batch| {
            for message in batch.into_messages_iter() {
                let calculated_checksum = checksum::calculate(&message.payload);
                trace!(
                    "Loaded message for offset: {}, checksum: {}, expected: {}",
                    message.offset,
                    calculated_checksum,
                    message.checksum
                );
                if calculated_checksum != message.checksum {
                    return Err(IggyError::InvalidMessageChecksum(
                        calculated_checksum,
                        message.checksum,
                        message.offset,
                    ));
                }
            }
            Ok(())
        })
        .await?;
        Ok(())
    }

    async fn load_all_indexes(&self, segment: &Segment) -> Result<Vec<Index>, IggyError> {
        trace!("Loading indexes from file...");
        let file = file::open(&segment.index_path).await?;
        let file_size = file.metadata().await?.len() as usize;
        if file_size == 0 {
            trace!("Index file is empty.");
            return Ok(EMPTY_INDEXES);
        }

        let indexes_count = file_size / INDEX_SIZE as usize;
        let mut indexes = Vec::with_capacity(indexes_count);
        let mut reader = BufReader::with_capacity(BUF_READER_CAPACITY_BYTES, file);
        for idx_num in 0..indexes_count {
            let offset = reader.read_u32_le().await.inspect_err(|error| {
                error!(
                    "Cannot read offset from index file for index number: {}. Error: {}",
                    idx_num, &error
                )
            })?;
            let position = reader.read_u32_le().await.inspect_err(|error| {
                error!(
                    "Cannot read position from index file for offset: {}. Error: {}",
                    offset, &error
                )
            })?;
            let timestamp = reader.read_u64_le().await.inspect_err(|error| {
                error!(
                    "Cannot read timestamp from index file for offset: {}. Error: {}",
                    offset, &error
                )
            })?;
            indexes.push(Index {
                offset,
                position,
                timestamp,
            });
        }

        if indexes.len() != indexes_count {
            error!(
                "Loaded {} indexes from disk, expected {}.",
                indexes.len(),
                indexes_count
            );
        }

        trace!("Loaded {} indexes from file.", indexes_count);

        Ok(indexes)
    }

    async fn load_index_range(
        &self,
        segment: &Segment,
        index_start_offset: u64,
        index_end_offset: u64,
    ) -> Result<Option<IndexRange>, IggyError> {
        trace!(
            "Loading index range for offsets: {} to {}, segment starts at: {}",
            index_start_offset,
            index_end_offset,
            segment.start_offset
        );

        if index_start_offset > index_end_offset {
            warn!(
                "Index start offset: {} is greater than index end offset: {}.",
                index_start_offset, index_end_offset
            );
            return Ok(None);
        }

        let file = file::open(&segment.index_path).await?;
        let file_length = file.metadata().await?.len() as u32;
        if file_length == 0 {
            trace!("Index file is empty.");
            return Ok(None);
        }
        trace!("Index file length: {}.", file_length);
        let relative_start_offset = (index_start_offset - segment.start_offset) as u32;
        let relative_end_offset = (index_end_offset - segment.start_offset) as u32;

        trace!(
            "Seeking to index range: {}...{}",
            relative_start_offset,
            relative_end_offset,
        );
        let mut idx_pred = HeadTailBuffer::new();
        let mut index_range = IndexRange::default();
        let mut read_bytes = 0;

        let mut reader = BufReader::with_capacity(BUF_READER_CAPACITY_BYTES, file);
        loop {
            let offset = reader.read_u32_le().await?;
            let position = reader.read_u32_le().await?;
            let timestamp = reader.read_u64_le().await?;
            read_bytes += INDEX_SIZE;
            let idx = Index {
                offset,
                position,
                timestamp,
            };
            idx_pred.push(idx);

            if offset >= relative_start_offset {
                index_range.start = idx_pred.tail().unwrap_or_default();
            }
            if offset >= relative_end_offset {
                index_range.end = idx;
                break;
            }

            if read_bytes == file_length {
                break;
            }
        }

        trace!(
            "Loaded index range: {}...{}, position range: {}...{}",
            relative_start_offset,
            relative_end_offset,
            index_range.start.position,
            index_range.end.position
        );
        Ok(Some(index_range))
    }

    async fn save_index(&self, index_path: &str, index: Index) -> Result<(), IggyError> {
        let mut bytes = BytesMut::with_capacity(INDEX_SIZE as usize);
        bytes.put_u32_le(index.offset);
        bytes.put_u32_le(index.position);
        bytes.put_u64_le(index.timestamp);
        if let Err(err) = self
            .persister
            .append(index_path, &bytes)
            .await
            .with_context(|| format!("Failed to save index to segment: {}", index_path))
        {
            return Err(IggyError::CannotSaveIndexToSegment(err));
        }

        Ok(())
    }

    async fn try_load_index_for_timestamp(
        &self,
        segment: &Segment,
        timestamp: u64,
    ) -> Result<Option<Index>, IggyError> {
        trace!("Loading time indexes from file...");
        let file = file::open(&segment.index_path).await?;
        let file_size = file.metadata().await?.len() as usize;
        if file_size == 0 {
            trace!("Time index file is empty.");
            return Ok(Some(Index::default()));
        }

        let mut reader = BufReader::with_capacity(BUF_READER_CAPACITY_BYTES, file);
        let mut read_bytes = 0;
        let mut idx_pred = HeadTailBuffer::new();
        loop {
            let offset = reader.read_u32_le().await?;
            let position = reader.read_u32_le().await?;
            let time = reader.read_u64_le().await?;
            let idx = Index {
                offset,
                position,
                timestamp: time,
            };
            idx_pred.push(idx);
            if time >= timestamp {
                return Ok(idx_pred.tail());
            }
            read_bytes += INDEX_SIZE as usize;
            if read_bytes == file_size {
                return Ok(None);
            }
        }
    }
}

async fn load_batches_by_range(
    segment: &Segment,
    index_range: &IndexRange,
    mut on_batch: impl FnMut(RetainedMessageBatch) -> Result<(), IggyError>,
) -> Result<(), IggyError> {
    let file = file::open(&segment.log_path).await?;
    let file_size = file.metadata().await?.len();
    if file_size == 0 {
        return Ok(());
    }

    trace!(
        "Loading message batches by index range: {} [{}] - {} [{}], file size: {file_size}",
        index_range.start.position,
        index_range.start.offset,
        index_range.end.position,
        index_range.end.offset
    );

    let mut reader = BufReader::with_capacity(BUF_READER_CAPACITY_BYTES, file);
    reader
        .seek(SeekFrom::Start(index_range.start.position as u64))
        .await?;

    let mut read_bytes = index_range.start.position as u64;
    let mut last_batch_to_read = false;
    while !last_batch_to_read {
        let Ok(batch_base_offset) = reader.read_u64_le().await else {
            break;
        };
        let batch_length = reader
            .read_u32_le()
            .await
            .map_err(|_| IggyError::CannotReadBatchLength)?;
        let last_offset_delta = reader
            .read_u32_le()
            .await
            .map_err(|_| IggyError::CannotReadLastOffsetDelta)?;
        let max_timestamp = reader
            .read_u64_le()
            .await
            .map_err(|_| IggyError::CannotReadMaxTimestamp)?;

        let last_offset = batch_base_offset + (last_offset_delta as u64);
        let index_last_offset = index_range.end.offset as u64 + segment.start_offset;

        let payload_len = batch_length as usize;
        let mut payload = BytesMut::with_capacity(payload_len);
        payload.put_bytes(0, payload_len);
        if let Err(error) = reader.read_exact(&mut payload).await {
            warn!(
                "Cannot read batch payload for batch with base offset: {batch_base_offset}, last offset delta: {last_offset_delta}, max timestamp: {max_timestamp}, batch length: {batch_length} and payload length: {payload_len}.\nProbably OS hasn't flushed the data yet, try setting `enforce_fsync = true` for partition configuration if this issue occurs again.\n{error}",
            );
            break;
        }

        read_bytes += 8 + 4 + 4 + 8 + payload_len as u64;
        last_batch_to_read = read_bytes >= file_size || last_offset == index_last_offset;

        let batch = RetainedMessageBatch::new(
            batch_base_offset,
            last_offset_delta,
            max_timestamp,
            IggyByteSize::from(batch_length as u64),
            payload.freeze(),
        );
        on_batch(batch)?;
    }
    Ok(())
}

async fn load_messages_by_size(
    segment: &Segment,
    size_bytes: u64,
    mut on_batch: impl FnMut(RetainedMessageBatch) -> Result<(), IggyError>,
) -> Result<(), IggyError> {
    let file = file::open(&segment.log_path).await?;
    let file_size = file.metadata().await?.len();
    if file_size == 0 {
        return Ok(());
    }

    let threshold = file_size.saturating_sub(size_bytes);
    let mut accumulated_size = IggyByteSize::default();

    let mut reader = BufReader::with_capacity(BUF_READER_CAPACITY_BYTES, file);
    loop {
        let batch_base_offset = reader
            .read_u64_le()
            .await
            .map_err(|_| IggyError::CannotReadBatchBaseOffset)?;
        let batch_length = reader
            .read_u32_le()
            .await
            .map_err(|_| IggyError::CannotReadBatchLength)?;
        let last_offset_delta = reader
            .read_u32_le()
            .await
            .map_err(|_| IggyError::CannotReadLastOffsetDelta)?;
        let max_timestamp = reader
            .read_u64_le()
            .await
            .map_err(|_| IggyError::CannotReadMaxTimestamp)?;

        let payload_len = batch_length as usize;
        let mut payload = BytesMut::with_capacity(payload_len);
        payload.put_bytes(0, payload_len);
        reader
            .read_exact(&mut payload)
            .await
            .map_err(|_| IggyError::CannotReadBatchPayload)?;

        let batch = RetainedMessageBatch::new(
            batch_base_offset,
            last_offset_delta,
            max_timestamp,
            IggyByteSize::from(batch_length as u64),
            payload.freeze(),
        );
        let message_size = batch.get_size_bytes();
        if accumulated_size >= threshold {
            on_batch(batch)?;
        }

        accumulated_size += message_size;
        if accumulated_size >= file_size {
            break;
        }
    }

    Ok(())
}<|MERGE_RESOLUTION|>--- conflicted
+++ resolved
@@ -5,11 +5,8 @@
 use crate::streaming::persistence::persister::Persister;
 use crate::streaming::segments::index::{Index, IndexRange};
 use crate::streaming::segments::segment::Segment;
-<<<<<<< HEAD
 use crate::streaming::sizeable::Sizeable;
-=======
 use crate::streaming::storage::SegmentStorage;
->>>>>>> fe2cada0
 use crate::streaming::utils::file;
 use crate::streaming::utils::head_tail_buf::HeadTailBuffer;
 use anyhow::Context;
@@ -37,11 +34,8 @@
 }
 
 impl FileSegmentStorage {
-    pub fn new(persister: Arc<dyn Persister>, fsync_persister: Arc<dyn Persister>) -> Self {
-        Self {
-            persister,
-            fsync_persister,
-        }
+    pub fn new(persister: Arc<dyn Persister>) -> Self {
+        Self { persister }
     }
 }
 
@@ -221,23 +215,13 @@
         &self,
         segment: &Segment,
         batch: RetainedMessageBatch,
-<<<<<<< HEAD
-        fsync: bool,
-    ) -> Result<u32, IggyError> {
-=======
     ) -> Result<IggyByteSize, IggyError> {
->>>>>>> fe2cada0
         let batch_size = batch.get_size_bytes();
         let mut bytes = BytesMut::with_capacity(batch_size.as_bytes_usize());
         batch.extend(&mut bytes);
 
-        let persister = if fsync {
-            &self.fsync_persister
-        } else {
-            &self.persister
-        };
-
-        if let Err(err) = persister
+        if let Err(err) = self
+            .persister
             .append(&segment.log_path, &bytes)
             .await
             .with_context(|| format!("Failed to save messages to segment: {}", segment.log_path))
