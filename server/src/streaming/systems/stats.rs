<<<<<<< HEAD
use crate::streaming::session::Session;
use crate::streaming::systems::COMPONENT;
use crate::streaming::systems::system::System;
use error_set::ResultContext;
use iggy::error::IggyError;
=======
use crate::streaming::systems::system::System;
>>>>>>> 733037ca
use iggy::locking::IggySharedMutFn;
use iggy::models::stats::Stats;
use iggy::{error::IggyError, utils::duration::IggyDuration};
use std::sync::OnceLock;
use sysinfo::{Pid, ProcessesToUpdate, System as SysinfoSystem};
use tokio::sync::Mutex;

fn sysinfo() -> &'static Mutex<SysinfoSystem> {
    static SYSINFO: OnceLock<Mutex<SysinfoSystem>> = OnceLock::new();
    SYSINFO.get_or_init(|| {
        let mut sys = SysinfoSystem::new_all();
        sys.refresh_all();
        Mutex::new(sys)
    })
}

impl System {
<<<<<<< HEAD
    pub async fn get_stats(&self, session: &Session) -> Result<Stats, IggyError> {
        self.ensure_authenticated(session)?;
        self.permissioner
            .get_stats(session.get_user_id())
            .with_error(|_| {
                format!(
                    "{COMPONENT} - permission denied to get stats for user with id: {}",
                    session.get_user_id(),
                )
            })?;
        self.get_stats_bypass_auth().await
    }

    pub async fn get_stats_bypass_auth(&self) -> Result<Stats, IggyError> {
=======
    pub async fn get_stats(&self) -> Result<Stats, IggyError> {
>>>>>>> 733037ca
        let mut sys = sysinfo().lock().await;
        let process_id = std::process::id();
        sys.refresh_cpu_all();
        sys.refresh_memory();
        sys.refresh_processes(ProcessesToUpdate::Some(&[Pid::from_u32(process_id)]), true);

        let total_cpu_usage = sys.global_cpu_usage();
        let total_memory = sys.total_memory().into();
        let available_memory = sys.available_memory().into();
        let clients_count = self.client_manager.read().await.get_clients().len() as u32;
        let hostname = sysinfo::System::host_name().unwrap_or("unknown_hostname".to_string());
        let os_name = sysinfo::System::name().unwrap_or("unknown_os_name".to_string());
        let os_version =
            sysinfo::System::long_os_version().unwrap_or("unknown_os_version".to_string());
        let kernel_version =
            sysinfo::System::kernel_version().unwrap_or("unknown_kernel_version".to_string());

        let mut stats = Stats {
            process_id,
            total_cpu_usage,
            total_memory,
            available_memory,
            clients_count,
            hostname,
            os_name,
            os_version,
            kernel_version,
            ..Default::default()
        };

        if let Some(process) = sys
            .processes()
            .values()
            .find(|p| p.pid() == Pid::from_u32(process_id))
        {
            stats.process_id = process.pid().as_u32();
            stats.cpu_usage = process.cpu_usage();
            stats.memory_usage = process.memory().into();
            stats.run_time = IggyDuration::new_from_secs(process.run_time());
            stats.start_time = process.start_time().into();

            let disk_usage = process.disk_usage();
            stats.read_bytes = disk_usage.total_read_bytes.into();
            stats.written_bytes = disk_usage.total_written_bytes.into();
        }

        drop(sys);

        for stream in self.streams.values() {
            stats.messages_count += stream.get_messages_count();
            stats.segments_count += stream.get_segments_count();
            stats.messages_size_bytes += stream.get_size();
            stats.streams_count += 1;
            stats.topics_count += stream.topics.len() as u32;
            stats.partitions_count += stream
                .topics
                .values()
                .map(|t| t.partitions.len() as u32)
                .sum::<u32>();
            stats.consumer_groups_count += stream
                .topics
                .values()
                .map(|t| t.consumer_groups.len() as u32)
                .sum::<u32>();
        }

        Ok(stats)
    }
}<|MERGE_RESOLUTION|>--- conflicted
+++ resolved
@@ -1,15 +1,8 @@
-<<<<<<< HEAD
-use crate::streaming::session::Session;
-use crate::streaming::systems::COMPONENT;
 use crate::streaming::systems::system::System;
-use error_set::ResultContext;
 use iggy::error::IggyError;
-=======
-use crate::streaming::systems::system::System;
->>>>>>> 733037ca
 use iggy::locking::IggySharedMutFn;
 use iggy::models::stats::Stats;
-use iggy::{error::IggyError, utils::duration::IggyDuration};
+use iggy::utils::duration::IggyDuration;
 use std::sync::OnceLock;
 use sysinfo::{Pid, ProcessesToUpdate, System as SysinfoSystem};
 use tokio::sync::Mutex;
@@ -24,24 +17,7 @@
 }
 
 impl System {
-<<<<<<< HEAD
-    pub async fn get_stats(&self, session: &Session) -> Result<Stats, IggyError> {
-        self.ensure_authenticated(session)?;
-        self.permissioner
-            .get_stats(session.get_user_id())
-            .with_error(|_| {
-                format!(
-                    "{COMPONENT} - permission denied to get stats for user with id: {}",
-                    session.get_user_id(),
-                )
-            })?;
-        self.get_stats_bypass_auth().await
-    }
-
-    pub async fn get_stats_bypass_auth(&self) -> Result<Stats, IggyError> {
-=======
     pub async fn get_stats(&self) -> Result<Stats, IggyError> {
->>>>>>> 733037ca
         let mut sys = sysinfo().lock().await;
         let process_id = std::process::id();
         sys.refresh_cpu_all();
