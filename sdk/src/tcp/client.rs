use crate::binary::binary_client::{BinaryClient, ClientState};
use crate::client::Client;
use crate::error::{IggyError, IggyErrorDiscriminants};
use crate::tcp::config::TcpClientConfig;
use async_trait::async_trait;
<<<<<<< HEAD
use bytes::{BufMut, Bytes, BytesMut};
=======
>>>>>>> 646203b1
use std::fmt::Debug;
use std::net::SocketAddr;
use std::sync::Arc;
use std::time::Duration;
use tokio::io::{AsyncReadExt, AsyncWriteExt};
use tokio::net::TcpStream;
use tokio::sync::Mutex;
use tokio::time::sleep;
use tokio_native_tls::native_tls::TlsConnector;
use tokio_native_tls::TlsStream;
use tracing::log::trace;
use tracing::{error, info};

const REQUEST_INITIAL_BYTES_LENGTH: usize = 4;
const RESPONSE_INITIAL_BYTES_LENGTH: usize = 8;
const COMMAND_TYPE_BYTES_LENGTH: usize = 4;
const NAME: &str = "Iggy";

/// TCP client for interacting with the Iggy API.
/// It requires a valid server address.
#[derive(Debug)]
pub struct TcpClient {
    pub(crate) server_address: SocketAddr,
    pub(crate) stream: Mutex<Option<Box<dyn ConnectionStream>>>,
    pub(crate) config: Arc<TcpClientConfig>,
    pub(crate) state: Mutex<ClientState>,
}

unsafe impl Send for TcpClient {}
unsafe impl Sync for TcpClient {}

#[async_trait]
pub(crate) trait ConnectionStream: Debug + Sync + Send {
    async fn read(&mut self, buf: &mut [u8]) -> Result<usize, IggyError>;
    async fn write(&mut self, buf: &[u8]) -> Result<(), IggyError>;
}

#[derive(Debug)]
struct TcpConnectionStream {
    stream: TcpStream,
}

#[derive(Debug)]
struct TcpTlsConnectionStream {
    stream: TlsStream<TcpStream>,
}

unsafe impl Send for TcpConnectionStream {}
unsafe impl Sync for TcpConnectionStream {}

unsafe impl Send for TcpTlsConnectionStream {}
unsafe impl Sync for TcpTlsConnectionStream {}

#[async_trait]
impl ConnectionStream for TcpConnectionStream {
    async fn read(&mut self, buf: &mut [u8]) -> Result<usize, IggyError> {
        let result = self.stream.read_exact(buf).await;
        if let Err(error) = result {
            return Err(IggyError::from(error));
        }

        Ok(result.unwrap())
    }

    async fn write(&mut self, buf: &[u8]) -> Result<(), IggyError> {
        Ok(self.stream.write_all(buf).await?)
    }
}

#[async_trait]
impl ConnectionStream for TcpTlsConnectionStream {
    async fn read(&mut self, buf: &mut [u8]) -> Result<usize, IggyError> {
        let result = self.stream.read_exact(buf).await;
        if let Err(error) = result {
            return Err(IggyError::from(error));
        }

        Ok(result.unwrap())
    }

    async fn write(&mut self, buf: &[u8]) -> Result<(), IggyError> {
        let result = self.stream.write_all(buf).await;
        if let Err(error) = result {
            return Err(IggyError::from(error));
        }

        Ok(())
    }
}

impl Default for TcpClient {
    fn default() -> Self {
        TcpClient::create(Arc::new(TcpClientConfig::default())).unwrap()
    }
}

#[async_trait]
impl Client for TcpClient {
    async fn connect(&self) -> Result<(), IggyError> {
        if self.get_state().await == ClientState::Connected {
            return Ok(());
        }

        let tls_enabled = self.config.tls_enabled;
        let mut retry_count = 0;
        let connection_stream: Box<dyn ConnectionStream>;
        let remote_address;
        loop {
            info!(
                "{} client is connecting to server: {}...",
                NAME, self.config.server_address
            );

            let connection = TcpStream::connect(self.server_address).await;
            if connection.is_err() {
                error!(
                    "Failed to connect to server: {}",
                    self.config.server_address
                );
                if retry_count < self.config.reconnection_retries {
                    retry_count += 1;
                    info!(
                        "Retrying to connect to server ({}/{}): {} in: {} ms...",
                        retry_count,
                        self.config.reconnection_retries,
                        self.config.server_address,
                        self.config.reconnection_interval
                    );
                    sleep(Duration::from_millis(self.config.reconnection_interval)).await;
                    continue;
                }

                return Err(IggyError::NotConnected);
            }

            let stream = connection.unwrap();
            remote_address = stream.peer_addr()?;

            if !tls_enabled {
                connection_stream = Box::new(TcpConnectionStream { stream });
                break;
            }

            let connector =
                tokio_native_tls::TlsConnector::from(TlsConnector::builder().build().unwrap());
            let stream = tokio_native_tls::TlsConnector::connect(
                &connector,
                &self.config.tls_domain,
                stream,
            )
            .await
            .unwrap();
            connection_stream = Box::new(TcpTlsConnectionStream { stream });
            break;
        }

        self.stream.lock().await.replace(connection_stream);
        self.set_state(ClientState::Connected).await;

        info!(
            "{} client has connected to server: {}",
            NAME, remote_address
        );

        Ok(())
    }

    async fn disconnect(&self) -> Result<(), IggyError> {
        if self.get_state().await == ClientState::Disconnected {
            return Ok(());
        }

        info!("{} client is disconnecting from server...", NAME);
        self.set_state(ClientState::Disconnected).await;
        self.stream.lock().await.take();
        info!("{} client has disconnected from server.", NAME);
        Ok(())
    }
}

#[async_trait]
impl BinaryClient for TcpClient {
    async fn get_state(&self) -> ClientState {
        *self.state.lock().await
    }

    async fn set_state(&self, state: ClientState) {
        *self.state.lock().await = state;
    }

    async fn send_with_response(&self, command: u32, payload: Bytes) -> Result<Bytes, IggyError> {
        if self.get_state().await == ClientState::Disconnected {
            return Err(IggyError::NotConnected);
        }

        let mut stream = self.stream.lock().await;
        if let Some(stream) = stream.as_mut() {
<<<<<<< HEAD
            let payload_length = payload.len() + COMMAND_TYPE_BYTES_LENGTH;
            let mut buffer =
                Vec::with_capacity(REQUEST_INITIAL_BYTES_LENGTH + COMMAND_TYPE_BYTES_LENGTH);
            #[allow(clippy::cast_possible_truncation)]
            buffer.put_u32_le(payload_length as u32);
            buffer.put_u32_le(command);

            trace!("Sending a TCP request...");
            stream.write(&buffer).await?;
            stream.write(&payload).await?;
=======
            let payload_length = payload.len() + REQUEST_INITIAL_BYTES_LENGTH;
            trace!("Sending a TCP request...");
            stream.write(&(payload_length as u32).to_le_bytes()).await?;
            stream.write(&command.to_le_bytes()).await?;
            stream.write(payload).await?;
>>>>>>> 646203b1
            trace!("Sent a TCP request, waiting for a response...");

            let mut response_buffer = [0u8; RESPONSE_INITIAL_BYTES_LENGTH];
            let read_bytes = stream.read(&mut response_buffer).await?;
            if read_bytes != RESPONSE_INITIAL_BYTES_LENGTH {
                error!("Received an invalid or empty response.");
                return Err(IggyError::EmptyResponse);
            }

            let status = u32::from_le_bytes(response_buffer[..4].try_into().unwrap());
            let length = u32::from_le_bytes(response_buffer[4..].try_into().unwrap());
            return self.handle_response(status, length, stream.as_mut()).await;
        }

        error!("Cannot send data. Client is not connected.");
        Err(IggyError::NotConnected)
    }
}

impl TcpClient {
    /// Create a new TCP client for the provided server address.
    pub fn new(server_address: &str) -> Result<Self, IggyError> {
        Self::create(Arc::new(TcpClientConfig {
            server_address: server_address.to_string(),
            ..Default::default()
        }))
    }

    /// Create a new TCP client for the provided server address using TLS.
    pub fn new_tls(server_address: &str, domain: &str) -> Result<Self, IggyError> {
        Self::create(Arc::new(TcpClientConfig {
            server_address: server_address.to_string(),
            tls_enabled: true,
            tls_domain: domain.to_string(),
            ..Default::default()
        }))
    }

    /// Create a new TCP client based on the provided configuration.
    pub fn create(config: Arc<TcpClientConfig>) -> Result<Self, IggyError> {
        let server_address = config.server_address.parse::<SocketAddr>()?;

        Ok(Self {
            config,
            server_address,
            stream: Mutex::new(None),
            state: Mutex::new(ClientState::Disconnected),
        })
    }

    async fn handle_response(
        &self,
        status: u32,
        length: u32,
        stream: &mut dyn ConnectionStream,
    ) -> Result<Bytes, IggyError> {
        if status != 0 {
            // TEMP: See https://github.com/iggy-rs/iggy/pull/604 for context.
            if status == IggyErrorDiscriminants::TopicIdAlreadyExists as u32
                || status == IggyErrorDiscriminants::TopicNameAlreadyExists as u32
                || status == IggyErrorDiscriminants::StreamIdAlreadyExists as u32
                || status == IggyErrorDiscriminants::StreamNameAlreadyExists as u32
                || status == IggyErrorDiscriminants::UserAlreadyExists as u32
                || status == IggyErrorDiscriminants::PersonalAccessTokenAlreadyExists as u32
                || status == IggyErrorDiscriminants::ConsumerGroupIdAlreadyExists as u32
                || status == IggyErrorDiscriminants::ConsumerGroupNameAlreadyExists as u32
            {
                tracing::debug!(
                    "Received a server resource already exists response: {} ({})",
                    status,
                    IggyError::from_code_as_string(status)
                )
            } else {
                error!(
                    "Received an invalid response with status: {} ({}).",
                    status,
                    IggyError::from_code_as_string(status)
                );
            }

            return Err(IggyError::InvalidResponse(status));
        }

        trace!("Status: OK. Response length: {}", length);
        if length <= 1 {
            return Ok(Bytes::new());
        }

        let mut response_buffer = BytesMut::with_capacity(length as usize);
        response_buffer.put_bytes(0, length as usize);
        stream.read(&mut response_buffer).await?;
        Ok(response_buffer.freeze())
    }
}<|MERGE_RESOLUTION|>--- conflicted
+++ resolved
@@ -3,10 +3,7 @@
 use crate::error::{IggyError, IggyErrorDiscriminants};
 use crate::tcp::config::TcpClientConfig;
 use async_trait::async_trait;
-<<<<<<< HEAD
 use bytes::{BufMut, Bytes, BytesMut};
-=======
->>>>>>> 646203b1
 use std::fmt::Debug;
 use std::net::SocketAddr;
 use std::sync::Arc;
@@ -22,7 +19,6 @@
 
 const REQUEST_INITIAL_BYTES_LENGTH: usize = 4;
 const RESPONSE_INITIAL_BYTES_LENGTH: usize = 8;
-const COMMAND_TYPE_BYTES_LENGTH: usize = 4;
 const NAME: &str = "Iggy";
 
 /// TCP client for interacting with the Iggy API.
@@ -204,24 +200,11 @@
 
         let mut stream = self.stream.lock().await;
         if let Some(stream) = stream.as_mut() {
-<<<<<<< HEAD
-            let payload_length = payload.len() + COMMAND_TYPE_BYTES_LENGTH;
-            let mut buffer =
-                Vec::with_capacity(REQUEST_INITIAL_BYTES_LENGTH + COMMAND_TYPE_BYTES_LENGTH);
-            #[allow(clippy::cast_possible_truncation)]
-            buffer.put_u32_le(payload_length as u32);
-            buffer.put_u32_le(command);
-
-            trace!("Sending a TCP request...");
-            stream.write(&buffer).await?;
-            stream.write(&payload).await?;
-=======
             let payload_length = payload.len() + REQUEST_INITIAL_BYTES_LENGTH;
             trace!("Sending a TCP request...");
             stream.write(&(payload_length as u32).to_le_bytes()).await?;
             stream.write(&command.to_le_bytes()).await?;
-            stream.write(payload).await?;
->>>>>>> 646203b1
+            stream.write(&payload).await?;
             trace!("Sent a TCP request, waiting for a response...");
 
             let mut response_buffer = [0u8; RESPONSE_INITIAL_BYTES_LENGTH];
