use crate::configs::server::ServerConfig;
use crate::server_error::ConfigError;
use crate::IGGY_ROOT_PASSWORD_ENV;
use async_trait::async_trait;
use figment::{
    providers::{Format, Toml},
    value::{Dict, Map as FigmentMap, Tag, Value as FigmentValue},
    Error, Figment, Metadata, Profile, Provider,
};
use std::{env, path::Path};
use toml::{map::Map, Value as TomlValue};
use tracing::debug;

const DEFAULT_CONFIG_PROVIDER: &str = "file";
const DEFAULT_CONFIG_PATH: &str = "configs/server.toml";
const SECRET_KEYS: [&str; 6] = [
    IGGY_ROOT_PASSWORD_ENV,
    "IGGY_DATA_MAINTENANCE_ARCHIVER_S3_KEY_SECRET",
    "IGGY_HTTP_JWT_ENCODING_SECRET",
    "IGGY_HTTP_JWT_DECODING_SECRET",
    "IGGY_TCP_TLS_PASSWORD",
    "IGGY_SYSTEM_ENCRYPTION_KEY",
];

#[async_trait]
pub trait ConfigProvider {
    async fn load_config(&self) -> Result<ServerConfig, ConfigError>;
}

#[derive(Debug)]
pub struct FileConfigProvider {
    path: String,
}

pub struct CustomEnvProvider {
    prefix: String,
}

impl FileConfigProvider {
    pub fn new(path: String) -> Self {
        Self { path }
    }
}

impl CustomEnvProvider {
    pub fn new(prefix: &str) -> Self {
        Self {
            prefix: prefix.to_string(),
        }
    }

    fn walk_toml_table_to_dict(prefix: &str, table: Map<String, TomlValue>, dict: &mut Dict) {
        for (key, value) in table {
            let new_prefix = if prefix.is_empty() {
                key.clone()
            } else {
                format!("{}.{}", prefix, key)
            };
            match value {
                TomlValue::Table(inner_table) => {
                    let mut nested_dict = Dict::new();
                    Self::walk_toml_table_to_dict(&new_prefix, inner_table, &mut nested_dict);
                    dict.insert(key, FigmentValue::from(nested_dict));
                }
                _ => {
                    dict.insert(key, Self::toml_to_figment_value(&value));
                }
            }
        }
    }

    fn insert_overridden_values_from_env(
        source: &Dict,
        target: &mut Dict,
        keys: Vec<String>,
        value: FigmentValue,
    ) {
        if keys.is_empty() {
            return;
        }

        debug!("Keys for env variable: {:?}", keys);

        let mut current_source = source;
        let mut current_target = target;
        let mut combined_keys = Vec::new();

        for key in keys.iter() {
            combined_keys.push(key.clone());
            let key_to_check = combined_keys.join("_");
            debug!("Checking key: {}", key_to_check);

            match current_source.get(&key_to_check) {
                Some(FigmentValue::Dict(_, inner_source_dict)) => {
                    if !current_target.contains_key(&key_to_check) {
                        current_target.insert(
                            key_to_check.clone(),
                            FigmentValue::Dict(Tag::Default, Dict::new()),
                        );
                        debug!(
                            "Adding empty Dict for key: {} because it was found in current_source",
                            key_to_check
                        );
                    }

                    if let Some(FigmentValue::Dict(_, ref mut actual_inner_target_dict)) =
                        current_target.get_mut(&key_to_check)
                    {
                        current_source = inner_source_dict;
                        current_target = actual_inner_target_dict;
                        combined_keys.clear();
                    } else {
                        return;
                    }
                }
                Some(FigmentValue::Bool(_, _))
                | Some(FigmentValue::String(_, _))
                | Some(FigmentValue::Num(_, _))
                | Some(FigmentValue::Array(_, _)) => {
                    debug!("Overriding key: {} with value {:?}", key_to_check, value);
                    current_target.insert(key_to_check.clone(), value);
                    combined_keys.clear();
                    return;
                }

                _ => {
                    continue;
                }
            }
        }
    }

    fn toml_to_figment_value(toml_value: &TomlValue) -> FigmentValue {
        match toml_value {
            TomlValue::String(s) => FigmentValue::from(s.clone()),
            TomlValue::Integer(i) => FigmentValue::from(*i),
            TomlValue::Float(f) => FigmentValue::from(*f),
            TomlValue::Boolean(b) => FigmentValue::from(*b),
            TomlValue::Array(arr) => {
                let vec: Vec<FigmentValue> = arr.iter().map(Self::toml_to_figment_value).collect();
                FigmentValue::from(vec)
            }
            TomlValue::Table(tbl) => {
                let mut dict = figment::value::Dict::new();
                for (key, value) in tbl.iter() {
                    dict.insert(key.clone(), Self::toml_to_figment_value(value));
                }
                FigmentValue::from(dict)
            }
            TomlValue::Datetime(_) => todo!("not implemented yet!"),
        }
    }

    fn try_parse_value(value: &str) -> FigmentValue {
        if value == "true" {
            return FigmentValue::from(true);
        }
        if value == "false" {
            return FigmentValue::from(false);
        }
        if let Ok(int_val) = value.parse::<i64>() {
            return FigmentValue::from(int_val);
        }
        if let Ok(float_val) = value.parse::<f64>() {
            return FigmentValue::from(float_val);
        }
        FigmentValue::from(value)
    }
}

impl Provider for CustomEnvProvider {
    fn metadata(&self) -> Metadata {
        Metadata::named("iggy-server config")
    }

    fn data(&self) -> Result<FigmentMap<Profile, Dict>, Error> {
        let default_config = toml::to_string(&ServerConfig::default())
            .expect("Cannot serialize default ServerConfig. Something's terribly wrong.");
        let toml_value: TomlValue = toml::from_str(&default_config).unwrap();
        let mut source_dict = Dict::new();
        if let TomlValue::Table(table) = toml_value {
            Self::walk_toml_table_to_dict("", table, &mut source_dict);
        }

        let mut new_dict = Dict::new();
        for (key, mut value) in env::vars() {
            let env_key = key.to_uppercase();
            if !env_key.starts_with(self.prefix.as_str()) {
                continue;
            }
            let keys: Vec<String> = env_key[self.prefix.len()..]
                .split('_')
                .map(|k| k.to_lowercase())
                .collect();
            let env_var_value = Self::try_parse_value(&value);
            if SECRET_KEYS.contains(&env_key.as_str()) {
                value = "******".to_string();
            }

            println!("{env_key} value changed to: {value} from environment variable");
            Self::insert_overridden_values_from_env(
                &source_dict,
                &mut new_dict,
                keys.clone(),
                env_var_value.clone(),
            );
        }
        let mut data = FigmentMap::new();
        data.insert(Profile::default(), new_dict);

        Ok(data)
    }
}

pub fn resolve(config_provider_type: &str) -> Result<Box<dyn ConfigProvider>, ConfigError> {
    match config_provider_type {
        DEFAULT_CONFIG_PROVIDER => {
            let path =
                env::var("IGGY_CONFIG_PATH").unwrap_or_else(|_| DEFAULT_CONFIG_PATH.to_string());
            Ok(Box::new(FileConfigProvider::new(path)))
        }
        _ => Err(ConfigError::InvalidConfigurationProvider {
            provider_type: config_provider_type.to_string(),
        }),
    }
}

/// This does exactly the same as Figment does internally.
fn file_exists<P: AsRef<Path>>(path: P) -> bool {
    let path = path.as_ref();

    if path.is_absolute() {
        return path.is_file();
    }

    let cwd = match std::env::current_dir() {
        Ok(dir) => dir,
        Err(_) => return false,
    };

    let mut current_dir = cwd.as_path();
    loop {
        let file_path = current_dir.join(path);
        if file_path.is_file() {
            return true;
        }

        current_dir = match current_dir.parent() {
            Some(parent) => parent,
            None => return false,
        };
    }
}

#[async_trait]
impl ConfigProvider for FileConfigProvider {
    async fn load_config(&self) -> Result<ServerConfig, ConfigError> {
        println!("Loading config from path: '{}'...", self.path);

<<<<<<< HEAD
        if !file_exists(&self.path) {
            return Err(ConfigError::CannotLoadConfiguration);
        }

        let config_builder = Figment::new();
        let extension = self.path.split('.').last().unwrap_or("");
        let config_builder = match extension {
            "json" => config_builder.merge(Json::file(&self.path)),
            "toml" => config_builder.merge(Toml::file(&self.path)),
            _ => {
                return Err(ConfigError::CannotLoadConfiguration);
            }
        };
=======
        // Include the default configuration from server.toml
        let embedded_default_config = Toml::string(include_str!("../../../configs/server.toml"));

        // Start with the default configuration
        let mut config_builder = Figment::new().merge(embedded_default_config);

        // If the server.toml file exists, merge it into the configuration
        if file_exists(&self.path) {
            println!("Found configuration file at path: '{}'.", self.path);
            config_builder = config_builder.merge(Toml::file(&self.path));
        } else {
            println!(
                "Configuration file not found at path: '{}'. Using default configuration from embedded server.toml.",
                self.path
            );
        }

        // Merge environment variables into the configuration
        config_builder = config_builder.merge(CustomEnvProvider::new("IGGY_"));
>>>>>>> 733037ca

        // Finally, attempt to extract the final configuration
        let config_result: Result<ServerConfig, figment::Error> = config_builder.extract();

        match config_result {
            Ok(config) => {
                println!("Config loaded successfully.");
                println!("Using Config: {config}");
                Ok(config)
            }
            Err(_) => Err(ConfigError::CannotLoadConfiguration),
        }
    }
}<|MERGE_RESOLUTION|>--- conflicted
+++ resolved
@@ -257,21 +257,6 @@
     async fn load_config(&self) -> Result<ServerConfig, ConfigError> {
         println!("Loading config from path: '{}'...", self.path);
 
-<<<<<<< HEAD
-        if !file_exists(&self.path) {
-            return Err(ConfigError::CannotLoadConfiguration);
-        }
-
-        let config_builder = Figment::new();
-        let extension = self.path.split('.').last().unwrap_or("");
-        let config_builder = match extension {
-            "json" => config_builder.merge(Json::file(&self.path)),
-            "toml" => config_builder.merge(Toml::file(&self.path)),
-            _ => {
-                return Err(ConfigError::CannotLoadConfiguration);
-            }
-        };
-=======
         // Include the default configuration from server.toml
         let embedded_default_config = Toml::string(include_str!("../../../configs/server.toml"));
 
@@ -291,7 +276,6 @@
 
         // Merge environment variables into the configuration
         config_builder = config_builder.merge(CustomEnvProvider::new("IGGY_"));
->>>>>>> 733037ca
 
         // Finally, attempt to extract the final configuration
         let config_result: Result<ServerConfig, figment::Error> = config_builder.extract();
