use crate::streaming::batching::appendable_batch_info::AppendableBatchInfo;
use crate::streaming::models::messages::RetainedMessage;
use crate::streaming::polling_consumer::PollingConsumer;
<<<<<<< HEAD
use crate::streaming::sizeable::Sizeable;
use crate::streaming::topics::COMPONENT;
=======
>>>>>>> 733037ca
use crate::streaming::topics::topic::Topic;
use crate::streaming::utils::file::folder_size;
use crate::streaming::utils::hash;
use error_set::ResultContext;
use iggy::error::IggyError;
use iggy::locking::IggySharedMutFn;
use iggy::messages::poll_messages::{PollingKind, PollingStrategy};
use iggy::messages::send_messages::{Message, Partitioning, PartitioningKind};
use iggy::models::messages::PolledMessages;
use iggy::utils::byte_size::IggyByteSize;
use iggy::utils::expiry::IggyExpiry;
use iggy::utils::sizeable::Sizeable;
use iggy::utils::timestamp::IggyTimestamp;
use std::collections::HashMap;
use std::sync::atomic::Ordering;
use std::sync::Arc;
use tracing::{info, trace, warn};

impl Topic {
    pub fn get_messages_count(&self) -> u64 {
        self.messages_count.load(Ordering::SeqCst)
    }

    pub async fn get_messages(
        &self,
        consumer: PollingConsumer,
        partition_id: u32,
        strategy: PollingStrategy,
        count: u32,
    ) -> Result<PolledMessages, IggyError> {
        if !self.has_partitions() {
            return Err(IggyError::NoPartitions(self.topic_id, self.stream_id));
        }

        let partition = self.partitions.get(&partition_id);
        if partition.is_none() {
            return Err(IggyError::PartitionNotFound(
                partition_id,
                self.topic_id,
                self.stream_id,
            ));
        }

        let partition = partition.unwrap();
        let partition = partition.read().await;
        let value = strategy.value;
        let messages = match strategy.kind {
            PollingKind::Offset => partition.get_messages_by_offset(value, count).await,
            PollingKind::Timestamp => {
                partition
                    .get_messages_by_timestamp(value.into(), count)
                    .await
                    .with_error(|_| format!("{COMPONENT} - failed to get messages by timestamp: {value}, count: {count}"))
            }
            PollingKind::First => partition.get_first_messages(count).await,
            PollingKind::Last => partition.get_last_messages(count).await,
            PollingKind::Next => partition.get_next_messages(consumer, count).await,
        }?;

        let messages = messages
            .into_iter()
            .map(|msg| msg.to_polled_message())
            .collect::<Result<Vec<_>, IggyError>>()?;
        Ok(PolledMessages {
            partition_id,
            current_offset: partition.current_offset,
            messages,
        })
    }

    pub async fn append_messages(
        &self,
        batch_size: IggyByteSize,
        partitioning: Partitioning,
        messages: Vec<Message>,
    ) -> Result<(), IggyError> {
        if !self.has_partitions() {
            return Err(IggyError::NoPartitions(self.topic_id, self.stream_id));
        }

        if self.is_full() {
            return Err(IggyError::TopicFull(self.topic_id, self.stream_id));
        }

        if messages.is_empty() {
            return Ok(());
        }

        let partition_id = match partitioning.kind {
            PartitioningKind::Balanced => self.get_next_partition_id(),
            PartitioningKind::PartitionId => {
                u32::from_le_bytes(partitioning.value[..partitioning.length as usize].try_into()?)
            }
            PartitioningKind::MessagesKey => {
                self.calculate_partition_id_by_messages_key_hash(&partitioning.value)
            }
        };

        let appendable_batch_info = AppendableBatchInfo::new(batch_size, partition_id);
        self.append_messages_to_partition(appendable_batch_info, messages)
            .await
    }

    pub async fn flush_unsaved_buffer(
        &self,
        partition_id: u32,
        fsync: bool,
    ) -> Result<(), IggyError> {
        let partition = self.partitions.get(&partition_id);
        partition
            .ok_or_else(|| {
                IggyError::PartitionNotFound(partition_id, self.stream_id, self.stream_id)
            })?
            .write()
            .await
            .flush_unsaved_buffer(fsync)
            .await
    }

    async fn append_messages_to_partition(
        &self,
        appendable_batch_info: AppendableBatchInfo,
        messages: Vec<Message>,
    ) -> Result<(), IggyError> {
        let partition = self.partitions.get(&appendable_batch_info.partition_id);
        partition
            .ok_or_else(|| {
                IggyError::PartitionNotFound(
                    appendable_batch_info.partition_id,
                    self.stream_id,
                    self.stream_id,
                )
            })?
            .write()
            .await
            .append_messages(appendable_batch_info, messages)
            .await
            .with_error(|_| format!("{COMPONENT} - failed to append messages"))?;

        Ok(())
    }

    fn get_next_partition_id(&self) -> u32 {
        let mut partition_id = self.current_partition_id.fetch_add(1, Ordering::SeqCst);
        let partitions_count = self.partitions.len() as u32;
        if partition_id > partitions_count {
            partition_id = 1;
            self.current_partition_id
                .swap(partition_id + 1, Ordering::SeqCst);
        }
        trace!("Next partition ID: {}", partition_id);
        partition_id
    }

    fn calculate_partition_id_by_messages_key_hash(&self, messages_key: &[u8]) -> u32 {
        let messages_key_hash = hash::calculate_32(messages_key);
        let partitions_count = self.get_partitions_count();
        let mut partition_id = messages_key_hash % partitions_count;
        if partition_id == 0 {
            partition_id = partitions_count;
        }
        trace!(
            "Calculated partition ID: {} for messages key: {:?}, hash: {}",
            partition_id,
            messages_key,
            messages_key_hash
        );
        partition_id
    }

    pub(crate) async fn load_messages_from_disk_to_cache(&mut self) -> Result<(), IggyError> {
        if !self.config.cache.enabled {
            return Ok(());
        }
        let path = self.config.get_system_path();

        // TODO: load data from database instead of calculating the size on disk
        let total_size_on_disk_bytes = folder_size(&path).await.with_error(|_| format!("{COMPONENT} - failed to get folder size, path: {path}"))?;

        for partition_lock in self.partitions.values_mut() {
            let mut partition = partition_lock.write().await;

            let end_offset = match partition.segments.last() {
                Some(segment) => segment.current_offset,
                None => {
                    warn!(
                        "No segments found for partition ID: {}, topic ID: {}, stream ID: {}",
                        partition.partition_id, partition.topic_id, partition.stream_id
                    );
                    continue;
                }
            };

            trace!(
               "Loading messages to cache for partition ID: {}, topic ID: {}, stream ID: {}, offset: 0 to {}...",
               partition.partition_id,
               partition.topic_id,
               partition.stream_id,
               end_offset
           );

            let partition_size_bytes = partition.get_size_bytes();
            let cache_limit_bytes = self.config.cache.size.clone().into();

            // Fetch data from disk proportional to the partition size
            // eg. 12 partitions, each has 300 MB, cache limit is 500 MB, so there is total 3600 MB of data on SSD.
            // 500 MB * (300 / 3600 MB) ~= 41.6 MB to load from cache (assuming all partitions have the same size on disk)
            let size_to_fetch_from_disk = (cache_limit_bytes.as_bytes_u64() as f64
                * (partition_size_bytes.as_bytes_u64() as f64
                    / total_size_on_disk_bytes.as_bytes_u64() as f64))
                as u64;
            let messages = partition
                .get_newest_messages_by_size(size_to_fetch_from_disk as u64)
                .await
                .with_error(|_| format!("{COMPONENT} - failed to get newest messages by size: {size_to_fetch_from_disk}"))?;

            let sum = messages
                .iter()
                .map(|m| m.get_size_bytes())
                .sum::<IggyByteSize>();
            if !Self::cache_integrity_check(&messages) {
                warn!(
                   "Cache integrity check failed for partition ID: {}, topic ID: {}, stream ID: {}, offset: 0 to {}. Emptying cache...",
                   partition.partition_id, partition.topic_id, partition.stream_id, end_offset
               );
            } else if let Some(cache) = &mut partition.cache {
                for message in &messages {
                    cache.push_safe(message.clone());
                }

                info!(
                   "Loaded {} messages ({} bytes) to cache for partition ID: {}, topic ID: {}, stream ID: {}, offset: 0 to {}.",
                   messages.len(), sum, partition.partition_id, partition.topic_id, partition.stream_id, end_offset
               );
            } else {
                warn!(
                    "Cache is invalid for ID: {}, topic ID: {}, stream ID: {}, offset: 0 to {}",
                    partition.partition_id, partition.topic_id, partition.stream_id, end_offset
                );
            }
        }

        Ok(())
    }

    fn cache_integrity_check(cache: &[Arc<RetainedMessage>]) -> bool {
        if cache.is_empty() {
            warn!("Cache is empty!");
            return false;
        }

        let first_offset = cache[0].offset;
        let last_offset = cache[cache.len() - 1].offset;

        for i in 1..cache.len() {
            if cache[i].offset != cache[i - 1].offset + 1 {
                warn!("Offsets are not subsequent at index {} offset {}, for previous index {} offset is {}", i, cache[i].offset, i-1, cache[i-1].offset);
                return false;
            }
        }

        let expected_messages_count: u64 = last_offset - first_offset + 1;
        if cache.len() != expected_messages_count as usize {
            warn!(
                "Messages count is in cache ({}) not equal to expected messages count ({})",
                cache.len(),
                expected_messages_count
            );
            return false;
        }

        true
    }

    pub async fn get_expired_segments_start_offsets_per_partition(
        &self,
        now: IggyTimestamp,
    ) -> HashMap<u32, Vec<u64>> {
        let mut expired_segments = HashMap::new();
        if let IggyExpiry::ExpireDuration(_) = self.message_expiry {
            for (_, partition) in self.partitions.iter() {
                let partition = partition.read().await;
                let segments = partition.get_expired_segments_start_offsets(now).await;
                if !segments.is_empty() {
                    expired_segments.insert(partition.partition_id, segments);
                }
            }
        }
        expired_segments
    }
}

#[cfg(test)]
mod tests {
    use super::*;
    use crate::configs::system::SystemConfig;
    use crate::streaming::storage::tests::get_test_system_storage;
    use bytes::Bytes;
    use iggy::compression::compression_algorithm::CompressionAlgorithm;
    use iggy::utils::topic_size::MaxTopicSize;
    use std::sync::atomic::AtomicU32;
    use std::sync::atomic::AtomicU64;
    use std::sync::Arc;

    #[tokio::test]
    async fn given_partition_id_key_messages_should_be_appended_only_to_the_chosen_partition() {
        let partition_id = 1;
        let partitioning = Partitioning::partition_id(partition_id);
        let partitions_count = 3;
        let messages_count: u32 = 1000;
        let topic = init_topic(partitions_count);

        for entity_id in 1..=messages_count {
            let messages = vec![Message::new(Some(entity_id as u128), Bytes::new(), None)];
            let batch_size = messages
                .iter()
                .map(|msg| msg.get_size_bytes())
                .sum::<IggyByteSize>();
            topic
                .append_messages(batch_size, partitioning.clone(), messages)
                .await
                .unwrap();
        }

        let partitions = topic.get_partitions();
        assert_eq!(partitions.len(), partitions_count as usize);
        for partition in partitions {
            let partition = partition.read().await;
            let messages = partition.cache.as_ref().unwrap().to_vec();
            if partition.partition_id == partition_id {
                assert_eq!(messages.len() as u32, messages_count);
            } else {
                assert_eq!(messages.len() as u32, 0);
            }
        }
    }

    #[tokio::test]
    async fn given_messages_key_key_messages_should_be_appended_to_the_calculated_partitions() {
        let partitions_count = 3;
        let messages_count = 1000;
        let topic = init_topic(partitions_count);

        for entity_id in 1..=messages_count {
            let partitioning = Partitioning::messages_key_u32(entity_id);
            let messages = vec![Message::new(Some(entity_id as u128), Bytes::new(), None)];
            let batch_size = messages
                .iter()
                .map(|msg| msg.get_size_bytes())
                .sum::<IggyByteSize>();
            topic
                .append_messages(batch_size, partitioning, messages)
                .await
                .unwrap();
        }

        let mut read_messages_count = 0;
        let partitions = topic.get_partitions();
        assert_eq!(partitions.len(), partitions_count as usize);
        for partition in partitions {
            let partition = partition.read().await;
            let messages = partition.cache.as_ref().unwrap().to_vec();
            read_messages_count += messages.len();
            assert!(messages.len() < messages_count as usize);
        }

        assert_eq!(read_messages_count, messages_count as usize);
    }

    #[test]
    fn given_multiple_partitions_calculate_next_partition_id_should_return_next_partition_id_using_round_robin(
    ) {
        let partitions_count = 3;
        let messages_count = 1000;
        let topic = init_topic(partitions_count);

        let mut expected_partition_id = 0;
        for _ in 1..=messages_count {
            let partition_id = topic.get_next_partition_id();
            expected_partition_id += 1;
            if expected_partition_id > partitions_count {
                expected_partition_id = 1;
            }

            assert_eq!(partition_id, expected_partition_id);
        }
    }

    #[test]
    fn given_multiple_partitions_calculate_partition_id_by_hash_should_return_next_partition_id() {
        let partitions_count = 3;
        let messages_count = 1000;
        let topic = init_topic(partitions_count);

        for entity_id in 1..=messages_count {
            let key = Partitioning::messages_key_u32(entity_id);
            let partition_id = topic.calculate_partition_id_by_messages_key_hash(&key.value);
            let entity_id_hash = hash::calculate_32(&key.value);
            let mut expected_partition_id = entity_id_hash % partitions_count;
            if expected_partition_id == 0 {
                expected_partition_id = partitions_count;
            }

            assert_eq!(partition_id, expected_partition_id);
        }
    }

    fn init_topic(partitions_count: u32) -> Topic {
        let storage = Arc::new(get_test_system_storage());
        let stream_id = 1;
        let id = 2;
        let name = "test";
        let compression_algorithm = CompressionAlgorithm::None;
        let config = Arc::new(SystemConfig::default());
        let size_of_parent_stream = Arc::new(AtomicU64::new(0));
        let messages_count_of_parent_stream = Arc::new(AtomicU64::new(0));
        let segments_count_of_parent_stream = Arc::new(AtomicU32::new(0));

        Topic::create(
            stream_id,
            id,
            name,
            partitions_count,
            config,
            storage,
            size_of_parent_stream,
            messages_count_of_parent_stream,
            segments_count_of_parent_stream,
            IggyExpiry::NeverExpire,
            compression_algorithm,
            MaxTopicSize::ServerDefault,
            1,
        )
        .unwrap()
    }
}<|MERGE_RESOLUTION|>--- conflicted
+++ resolved
@@ -1,12 +1,8 @@
 use crate::streaming::batching::appendable_batch_info::AppendableBatchInfo;
 use crate::streaming::models::messages::RetainedMessage;
 use crate::streaming::polling_consumer::PollingConsumer;
-<<<<<<< HEAD
-use crate::streaming::sizeable::Sizeable;
+use crate::streaming::topics::topic::Topic;
 use crate::streaming::topics::COMPONENT;
-=======
->>>>>>> 733037ca
-use crate::streaming::topics::topic::Topic;
 use crate::streaming::utils::file::folder_size;
 use crate::streaming::utils::hash;
 use error_set::ResultContext;
@@ -183,7 +179,9 @@
         let path = self.config.get_system_path();
 
         // TODO: load data from database instead of calculating the size on disk
-        let total_size_on_disk_bytes = folder_size(&path).await.with_error(|_| format!("{COMPONENT} - failed to get folder size, path: {path}"))?;
+        let total_size_on_disk_bytes = folder_size(&path)
+            .await
+            .with_error(|_| format!("{COMPONENT} - failed to get folder size, path: {path}"))?;
 
         for partition_lock in self.partitions.values_mut() {
             let mut partition = partition_lock.write().await;
