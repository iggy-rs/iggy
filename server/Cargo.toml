--- conflicted
+++ resolved
@@ -11,12 +11,8 @@
 
 [dependencies]
 aes-gcm = "0.10.3"
-<<<<<<< HEAD
-anyhow = "1.0.80"
 async-stream = "0.3.5"
-=======
 anyhow = "1.0.81"
->>>>>>> 889f5963
 async-trait = "0.1.77"
 atone = "0.3.7"
 axum = "0.7.4"
