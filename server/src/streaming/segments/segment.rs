use crate::configs::system::SystemConfig;
<<<<<<< HEAD
use crate::streaming::segments::COMPONENT;
=======
use crate::streaming::batching::batch_accumulator::BatchAccumulator;
>>>>>>> 733037ca
use crate::streaming::segments::index::Index;
use crate::streaming::storage::SystemStorage;
<<<<<<< HEAD
use crate::streaming::utils::file;
use crate::{
    compat::message_conversion::binary_schema::BinarySchema,
    streaming::batching::batch_accumulator::BatchAccumulator,
};
use error_set::ResultContext;
use futures::{pin_mut, TryStreamExt};
use iggy::error::IggyError;
=======
use iggy::utils::byte_size::IggyByteSize;
>>>>>>> 733037ca
use iggy::utils::expiry::IggyExpiry;
use iggy::utils::timestamp::IggyTimestamp;
use std::sync::atomic::AtomicU64;
use std::sync::Arc;

pub const LOG_EXTENSION: &str = "log";
pub const INDEX_EXTENSION: &str = "index";
pub const MAX_SIZE_BYTES: u64 = 1000 * 1000 * 1000;

#[derive(Debug)]
pub struct Segment {
    pub stream_id: u32,
    pub topic_id: u32,
    pub partition_id: u32,
    pub start_offset: u64,
    pub end_offset: u64,
    pub current_offset: u64,
    pub index_path: String,
    pub log_path: String,
    pub size_bytes: IggyByteSize,
    pub last_index_position: u32,
    pub max_size_bytes: IggyByteSize,
    pub size_of_parent_stream: Arc<AtomicU64>,
    pub size_of_parent_topic: Arc<AtomicU64>,
    pub size_of_parent_partition: Arc<AtomicU64>,
    pub messages_count_of_parent_stream: Arc<AtomicU64>,
    pub messages_count_of_parent_topic: Arc<AtomicU64>,
    pub messages_count_of_parent_partition: Arc<AtomicU64>,
    pub is_closed: bool,
    pub(crate) message_expiry: IggyExpiry,
    pub(crate) unsaved_messages: Option<BatchAccumulator>,
    pub(crate) config: Arc<SystemConfig>,
    pub(crate) indexes: Option<Vec<Index>>,
    pub(crate) storage: Arc<SystemStorage>,
}

impl Segment {
    #[allow(clippy::too_many_arguments)]
    pub fn create(
        stream_id: u32,
        topic_id: u32,
        partition_id: u32,
        start_offset: u64,
        config: Arc<SystemConfig>,
        storage: Arc<SystemStorage>,
        message_expiry: IggyExpiry,
        size_of_parent_stream: Arc<AtomicU64>,
        size_of_parent_topic: Arc<AtomicU64>,
        size_of_parent_partition: Arc<AtomicU64>,
        messages_count_of_parent_stream: Arc<AtomicU64>,
        messages_count_of_parent_topic: Arc<AtomicU64>,
        messages_count_of_parent_partition: Arc<AtomicU64>,
    ) -> Segment {
        let path = config.get_segment_path(stream_id, topic_id, partition_id, start_offset);

        Segment {
            stream_id,
            topic_id,
            partition_id,
            start_offset,
            end_offset: 0,
            current_offset: start_offset,
            log_path: Self::get_log_path(&path),
            index_path: Self::get_index_path(&path),
            size_bytes: IggyByteSize::from(0),
            last_index_position: 0,
            max_size_bytes: config.segment.size,
            message_expiry: match message_expiry {
                IggyExpiry::ServerDefault => config.segment.message_expiry,
                _ => message_expiry,
            },
            indexes: match config.segment.cache_indexes {
                true => Some(Vec::new()),
                false => None,
            },
            unsaved_messages: None,
            is_closed: false,
            size_of_parent_stream,
            size_of_parent_partition,
            size_of_parent_topic,
            messages_count_of_parent_stream,
            messages_count_of_parent_topic,
            messages_count_of_parent_partition,
            config,
            storage,
        }
    }

    pub async fn is_full(&self) -> bool {
        if self.size_bytes >= self.max_size_bytes {
            return true;
        }

        self.is_expired(IggyTimestamp::now()).await
    }

    pub async fn is_expired(&self, now: IggyTimestamp) -> bool {
        if !self.is_closed {
            return false;
        }

        match self.message_expiry {
            IggyExpiry::NeverExpire => false,
            IggyExpiry::ServerDefault => false,
            IggyExpiry::ExpireDuration(expiry) => {
                let last_messages = self.get_messages(self.current_offset, 1).await;
                if last_messages.is_err() {
                    return false;
                }

                let last_messages = last_messages.unwrap();
                if last_messages.is_empty() {
                    return false;
                }

                let last_message = &last_messages[0];
                let last_message_timestamp = last_message.timestamp;
                last_message_timestamp + expiry.as_micros() <= now.as_micros()
            }
        }
    }

    fn get_log_path(path: &str) -> String {
        format!("{}.{}", path, LOG_EXTENSION)
    }

    fn get_index_path(path: &str) -> String {
        format!("{}.{}", path, INDEX_EXTENSION)
    }
<<<<<<< HEAD

    fn get_time_index_path(path: &str) -> String {
        format!("{}.{}", path, TIME_INDEX_EXTENSION)
    }

    pub async fn convert_segment_from_schema(&self, schema: BinarySchema) -> Result<(), IggyError> {
        let log_path = self.log_path.as_str();
        let index_path = self.index_path.as_str();
        let time_index_path = self.time_index_path.as_str();

        match schema {
            BinarySchema::RetainedMessageSchema => {
                let file = file::open(&self.log_path)
                    .await
                    .with_error(|_| format!(
                        "{COMPONENT} - failed to open log file, path: {}", self.log_path))?;
                let file_size = file
                    .metadata()
                    .await
                    .with_error(|_| format!(
                        "{COMPONENT} - failed to retrieve metadata for log file, path: {}", self.log_path))?
                    .len();
                if file_size == 0 {
                    return Ok(());
                }

                let compat_backup_path = self.config.get_compatibility_backup_path();
                let conversion_writer = ConversionWriter::init(
                    log_path,
                    index_path,
                    time_index_path,
                    &compat_backup_path,
                );
                conversion_writer
                    .create_alt_directories()
                    .await
                    .with_error(|_| format!("{COMPONENT} - failed to create alternative directories for conversion"))?;
                let retained_batch_writer = RetainedBatchWriter::init(
                    file::append(&conversion_writer.alt_log_path)
                        .await
                        .with_error(|_| format!("{COMPONENT} - failed to append to alt log path: {}", conversion_writer.alt_log_path))?,
                    file::append(&conversion_writer.alt_index_path)
                        .await
                        .with_error(|_| format!("{COMPONENT} - failed to append to alt index path: {}", conversion_writer.alt_index_path))?,
                    file::append(&conversion_writer.alt_time_index_path)
                        .await
                        .with_error(|_| format!("{COMPONENT} - failed to append to alt time index path: {}", conversion_writer.alt_time_index_path))?,
                );

                let stream = RetainedMessageStream::new(file, file_size).into_stream();
                pin_mut!(stream);
                let (_, mut retained_batch_writer) = stream
                    .try_chunks(1000)
                    .try_fold((0u32, retained_batch_writer), |(position, mut retained_batch_writer), messages| async move {
                        let batch = RetainedMessageBatchSnapshot::try_from_messages(messages)
                            .map_err(|err| err.into_try_chunks_error())
                            .with_error(|_| format!("{COMPONENT} - failed to convert messages to batch"))?;
                        let size = batch.get_size_bytes();
                        info!(
                            "Converted messages with start offset: {} and end offset: {}, with binary schema: {:?} to newest schema",
                            batch.base_offset,
                            batch.get_last_offset(),
                            schema
                        );
    
                        batch
                            .persist(&mut retained_batch_writer.log_writer)
                            .await
                            .map_err(|err| err.into_try_chunks_error())
                            .with_error(|_| format!("{COMPONENT} - failed to persist message batch to log file"))?;
                        trace!("Persisted message batch with new format to log file, saved {} bytes", size);
                        let relative_offset = (batch.get_last_offset() - self.start_offset) as u32;
                        batch
                            .persist_index(position, relative_offset, &mut retained_batch_writer.index_writer)
                            .await
                            .map_err(|err| err.into_try_chunks_error())
                            .with_error(|_| format!("{COMPONENT} - failed to persist index to index file"))?;
                        trace!("Persisted index with offset: {} and position: {} to index file", relative_offset, position);
                        batch
                            .persist_time_index(batch.max_timestamp, relative_offset, &mut retained_batch_writer.time_index_writer)
                            .await
                            .map_err(|err| err.into_try_chunks_error())
                            .with_error(|_| format!("{COMPONENT} - failed to persist time index to time index file"))?;
                        trace!("Persisted time index with offset: {} to time index file", relative_offset);
                        let position = position + size;
    
                        Ok((position, retained_batch_writer))
                    })
                    .await
                    .map_err(|err| err.1)
                    .with_error(|_| format!("{COMPONENT} - failed during message stream processing"))?;
                retained_batch_writer
                    .log_writer
                    .flush()
                    .await
                    .with_error(|_| format!("{COMPONENT} - failed to flush log writer"))?;
                retained_batch_writer
                    .index_writer
                    .flush()
                    .await
                    .with_error(|_| format!("{COMPONENT} - failed to flush index writer"))?;
                retained_batch_writer
                    .time_index_writer
                    .flush()
                    .await
                    .with_error(|_| format!("{COMPONENT} - failed to flush time index writer"))?;
    
                conversion_writer
                    .create_old_segment_backup()
                    .await
                    .with_error(|_| format!("{COMPONENT} - failed to create old segment backup"))?;
                conversion_writer
                    .replace_with_converted()
                    .await
                    .with_error(|_| format!("{COMPONENT} - failed to replace old segment with converted"))?;
                Ok(())
            }
            BinarySchema::RetainedMessageBatchSchema => Ok(()),
        }
    }
=======
>>>>>>> 733037ca
}

impl std::fmt::Display for Segment {
    fn fmt(&self, f: &mut std::fmt::Formatter<'_>) -> std::fmt::Result {
        write!(
            f,
            "Segment {{ stream_id: {}, topic_id: {}, partition_id: {}, start_offset: {}, end_offset: {}, current_offset: {}, size_bytes: {}, last_index_position: {}, max_size_bytes: {}, closed: {} }}",
            self.stream_id,
            self.topic_id,
            self.partition_id,
            self.start_offset,
            self.end_offset,
            self.current_offset,
            self.size_bytes,
            self.last_index_position,
            self.max_size_bytes,
            self.is_closed
        )
    }
}

#[cfg(test)]
mod tests {
    use super::*;
    use crate::configs::system::SegmentConfig;
    use crate::streaming::storage::tests::get_test_system_storage;
    use iggy::utils::duration::IggyDuration;

    #[tokio::test]
    async fn should_be_created_given_valid_parameters() {
        let storage = Arc::new(get_test_system_storage());
        let stream_id = 1;
        let topic_id = 2;
        let partition_id = 3;
        let start_offset = 0;
        let config = Arc::new(SystemConfig::default());
        let path = config.get_segment_path(stream_id, topic_id, partition_id, start_offset);
        let log_path = Segment::get_log_path(&path);
        let index_path = Segment::get_index_path(&path);
        let message_expiry = IggyExpiry::ExpireDuration(IggyDuration::from(10));
        let size_of_parent_stream = Arc::new(AtomicU64::new(0));
        let size_of_parent_topic = Arc::new(AtomicU64::new(0));
        let size_of_parent_partition = Arc::new(AtomicU64::new(0));
        let messages_count_of_parent_stream = Arc::new(AtomicU64::new(0));
        let messages_count_of_parent_topic = Arc::new(AtomicU64::new(0));
        let messages_count_of_parent_partition = Arc::new(AtomicU64::new(0));

        let segment = Segment::create(
            stream_id,
            topic_id,
            partition_id,
            start_offset,
            config,
            storage,
            message_expiry,
            size_of_parent_stream,
            size_of_parent_topic,
            size_of_parent_partition,
            messages_count_of_parent_stream,
            messages_count_of_parent_topic,
            messages_count_of_parent_partition,
        );

        assert_eq!(segment.stream_id, stream_id);
        assert_eq!(segment.topic_id, topic_id);
        assert_eq!(segment.partition_id, partition_id);
        assert_eq!(segment.start_offset, start_offset);
        assert_eq!(segment.current_offset, 0);
        assert_eq!(segment.end_offset, 0);
        assert_eq!(segment.size_bytes, 0);
        assert_eq!(segment.log_path, log_path);
        assert_eq!(segment.index_path, index_path);
        assert_eq!(segment.message_expiry, message_expiry);
        assert!(segment.unsaved_messages.is_none());
        assert!(segment.indexes.is_some());
        assert!(!segment.is_closed);
        assert!(!segment.is_full().await);
    }

    #[test]
    fn should_not_initialize_indexes_cache_when_disabled() {
        let storage = Arc::new(get_test_system_storage());
        let stream_id = 1;
        let topic_id = 2;
        let partition_id = 3;
        let start_offset = 0;
        let config = Arc::new(SystemConfig {
            segment: SegmentConfig {
                cache_indexes: false,
                ..Default::default()
            },
            ..Default::default()
        });
        let message_expiry = IggyExpiry::NeverExpire;
        let size_of_parent_stream = Arc::new(AtomicU64::new(0));
        let size_of_parent_topic = Arc::new(AtomicU64::new(0));
        let size_of_parent_partition = Arc::new(AtomicU64::new(0));
        let messages_count_of_parent_stream = Arc::new(AtomicU64::new(0));
        let messages_count_of_parent_topic = Arc::new(AtomicU64::new(0));
        let messages_count_of_parent_partition = Arc::new(AtomicU64::new(0));

        let segment = Segment::create(
            stream_id,
            topic_id,
            partition_id,
            start_offset,
            config,
            storage,
            message_expiry,
            size_of_parent_stream,
            size_of_parent_topic,
            size_of_parent_partition,
            messages_count_of_parent_stream,
            messages_count_of_parent_topic,
            messages_count_of_parent_partition,
        );

        assert!(segment.indexes.is_none());
    }
<<<<<<< HEAD

    #[test]
    fn should_not_initialize_time_indexes_cache_when_disabled() {
        let storage = Arc::new(get_test_system_storage());
        let stream_id = 1;
        let topic_id = 2;
        let partition_id = 3;
        let start_offset = 0;
        let config = Arc::new(SystemConfig {
            segment: SegmentConfig {
                cache_time_indexes: false,
                ..Default::default()
            },
            ..Default::default()
        });
        let message_expiry = IggyExpiry::NeverExpire;
        let size_of_parent_stream = Arc::new(AtomicU64::new(0));
        let size_of_parent_topic = Arc::new(AtomicU64::new(0));
        let size_of_parent_partition = Arc::new(AtomicU64::new(0));
        let messages_count_of_parent_stream = Arc::new(AtomicU64::new(0));
        let messages_count_of_parent_topic = Arc::new(AtomicU64::new(0));
        let messages_count_of_parent_partition = Arc::new(AtomicU64::new(0));

        let segment = Segment::create(
            stream_id,
            topic_id,
            partition_id,
            start_offset,
            config,
            storage,
            message_expiry,
            size_of_parent_stream,
            size_of_parent_topic,
            size_of_parent_partition,
            messages_count_of_parent_stream,
            messages_count_of_parent_topic,
            messages_count_of_parent_partition,
        );
        assert!(segment.time_indexes.is_none());
    }
}

macro_rules! error_fmt {
    ($($key:literal, $value:expr),+ $(,)?) => {{
        const MSG: &str = concat!(
            $(
                $key, ": ", $value, ", ",
            )+
        );
        MSG.trim_end_matches(", ")
    }};
=======
>>>>>>> 733037ca
}<|MERGE_RESOLUTION|>--- conflicted
+++ resolved
@@ -1,23 +1,8 @@
 use crate::configs::system::SystemConfig;
-<<<<<<< HEAD
-use crate::streaming::segments::COMPONENT;
-=======
 use crate::streaming::batching::batch_accumulator::BatchAccumulator;
->>>>>>> 733037ca
 use crate::streaming::segments::index::Index;
 use crate::streaming::storage::SystemStorage;
-<<<<<<< HEAD
-use crate::streaming::utils::file;
-use crate::{
-    compat::message_conversion::binary_schema::BinarySchema,
-    streaming::batching::batch_accumulator::BatchAccumulator,
-};
-use error_set::ResultContext;
-use futures::{pin_mut, TryStreamExt};
-use iggy::error::IggyError;
-=======
 use iggy::utils::byte_size::IggyByteSize;
->>>>>>> 733037ca
 use iggy::utils::expiry::IggyExpiry;
 use iggy::utils::timestamp::IggyTimestamp;
 use std::sync::atomic::AtomicU64;
@@ -147,129 +132,6 @@
     fn get_index_path(path: &str) -> String {
         format!("{}.{}", path, INDEX_EXTENSION)
     }
-<<<<<<< HEAD
-
-    fn get_time_index_path(path: &str) -> String {
-        format!("{}.{}", path, TIME_INDEX_EXTENSION)
-    }
-
-    pub async fn convert_segment_from_schema(&self, schema: BinarySchema) -> Result<(), IggyError> {
-        let log_path = self.log_path.as_str();
-        let index_path = self.index_path.as_str();
-        let time_index_path = self.time_index_path.as_str();
-
-        match schema {
-            BinarySchema::RetainedMessageSchema => {
-                let file = file::open(&self.log_path)
-                    .await
-                    .with_error(|_| format!(
-                        "{COMPONENT} - failed to open log file, path: {}", self.log_path))?;
-                let file_size = file
-                    .metadata()
-                    .await
-                    .with_error(|_| format!(
-                        "{COMPONENT} - failed to retrieve metadata for log file, path: {}", self.log_path))?
-                    .len();
-                if file_size == 0 {
-                    return Ok(());
-                }
-
-                let compat_backup_path = self.config.get_compatibility_backup_path();
-                let conversion_writer = ConversionWriter::init(
-                    log_path,
-                    index_path,
-                    time_index_path,
-                    &compat_backup_path,
-                );
-                conversion_writer
-                    .create_alt_directories()
-                    .await
-                    .with_error(|_| format!("{COMPONENT} - failed to create alternative directories for conversion"))?;
-                let retained_batch_writer = RetainedBatchWriter::init(
-                    file::append(&conversion_writer.alt_log_path)
-                        .await
-                        .with_error(|_| format!("{COMPONENT} - failed to append to alt log path: {}", conversion_writer.alt_log_path))?,
-                    file::append(&conversion_writer.alt_index_path)
-                        .await
-                        .with_error(|_| format!("{COMPONENT} - failed to append to alt index path: {}", conversion_writer.alt_index_path))?,
-                    file::append(&conversion_writer.alt_time_index_path)
-                        .await
-                        .with_error(|_| format!("{COMPONENT} - failed to append to alt time index path: {}", conversion_writer.alt_time_index_path))?,
-                );
-
-                let stream = RetainedMessageStream::new(file, file_size).into_stream();
-                pin_mut!(stream);
-                let (_, mut retained_batch_writer) = stream
-                    .try_chunks(1000)
-                    .try_fold((0u32, retained_batch_writer), |(position, mut retained_batch_writer), messages| async move {
-                        let batch = RetainedMessageBatchSnapshot::try_from_messages(messages)
-                            .map_err(|err| err.into_try_chunks_error())
-                            .with_error(|_| format!("{COMPONENT} - failed to convert messages to batch"))?;
-                        let size = batch.get_size_bytes();
-                        info!(
-                            "Converted messages with start offset: {} and end offset: {}, with binary schema: {:?} to newest schema",
-                            batch.base_offset,
-                            batch.get_last_offset(),
-                            schema
-                        );
-    
-                        batch
-                            .persist(&mut retained_batch_writer.log_writer)
-                            .await
-                            .map_err(|err| err.into_try_chunks_error())
-                            .with_error(|_| format!("{COMPONENT} - failed to persist message batch to log file"))?;
-                        trace!("Persisted message batch with new format to log file, saved {} bytes", size);
-                        let relative_offset = (batch.get_last_offset() - self.start_offset) as u32;
-                        batch
-                            .persist_index(position, relative_offset, &mut retained_batch_writer.index_writer)
-                            .await
-                            .map_err(|err| err.into_try_chunks_error())
-                            .with_error(|_| format!("{COMPONENT} - failed to persist index to index file"))?;
-                        trace!("Persisted index with offset: {} and position: {} to index file", relative_offset, position);
-                        batch
-                            .persist_time_index(batch.max_timestamp, relative_offset, &mut retained_batch_writer.time_index_writer)
-                            .await
-                            .map_err(|err| err.into_try_chunks_error())
-                            .with_error(|_| format!("{COMPONENT} - failed to persist time index to time index file"))?;
-                        trace!("Persisted time index with offset: {} to time index file", relative_offset);
-                        let position = position + size;
-    
-                        Ok((position, retained_batch_writer))
-                    })
-                    .await
-                    .map_err(|err| err.1)
-                    .with_error(|_| format!("{COMPONENT} - failed during message stream processing"))?;
-                retained_batch_writer
-                    .log_writer
-                    .flush()
-                    .await
-                    .with_error(|_| format!("{COMPONENT} - failed to flush log writer"))?;
-                retained_batch_writer
-                    .index_writer
-                    .flush()
-                    .await
-                    .with_error(|_| format!("{COMPONENT} - failed to flush index writer"))?;
-                retained_batch_writer
-                    .time_index_writer
-                    .flush()
-                    .await
-                    .with_error(|_| format!("{COMPONENT} - failed to flush time index writer"))?;
-    
-                conversion_writer
-                    .create_old_segment_backup()
-                    .await
-                    .with_error(|_| format!("{COMPONENT} - failed to create old segment backup"))?;
-                conversion_writer
-                    .replace_with_converted()
-                    .await
-                    .with_error(|_| format!("{COMPONENT} - failed to replace old segment with converted"))?;
-                Ok(())
-            }
-            BinarySchema::RetainedMessageBatchSchema => Ok(()),
-        }
-    }
-=======
->>>>>>> 733037ca
 }
 
 impl std::fmt::Display for Segment {
@@ -389,58 +251,4 @@
 
         assert!(segment.indexes.is_none());
     }
-<<<<<<< HEAD
-
-    #[test]
-    fn should_not_initialize_time_indexes_cache_when_disabled() {
-        let storage = Arc::new(get_test_system_storage());
-        let stream_id = 1;
-        let topic_id = 2;
-        let partition_id = 3;
-        let start_offset = 0;
-        let config = Arc::new(SystemConfig {
-            segment: SegmentConfig {
-                cache_time_indexes: false,
-                ..Default::default()
-            },
-            ..Default::default()
-        });
-        let message_expiry = IggyExpiry::NeverExpire;
-        let size_of_parent_stream = Arc::new(AtomicU64::new(0));
-        let size_of_parent_topic = Arc::new(AtomicU64::new(0));
-        let size_of_parent_partition = Arc::new(AtomicU64::new(0));
-        let messages_count_of_parent_stream = Arc::new(AtomicU64::new(0));
-        let messages_count_of_parent_topic = Arc::new(AtomicU64::new(0));
-        let messages_count_of_parent_partition = Arc::new(AtomicU64::new(0));
-
-        let segment = Segment::create(
-            stream_id,
-            topic_id,
-            partition_id,
-            start_offset,
-            config,
-            storage,
-            message_expiry,
-            size_of_parent_stream,
-            size_of_parent_topic,
-            size_of_parent_partition,
-            messages_count_of_parent_stream,
-            messages_count_of_parent_topic,
-            messages_count_of_parent_partition,
-        );
-        assert!(segment.time_indexes.is_none());
-    }
-}
-
-macro_rules! error_fmt {
-    ($($key:literal, $value:expr),+ $(,)?) => {{
-        const MSG: &str = concat!(
-            $(
-                $key, ": ", $value, ", ",
-            )+
-        );
-        MSG.trim_end_matches(", ")
-    }};
-=======
->>>>>>> 733037ca
 }